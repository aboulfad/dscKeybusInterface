_**Note**: This is a development branch for testing: partitions 2-8, zones 33-64, virtual keypad partitions 1 & 2.  The library methods have changed to accommodate multiple partitions and the previous methods have been removed - see the examples sketches for usage.  The new methods should not change in the future and can be considered stable (in theory!)._

# DSC Keybus Interface
This library directly interfaces Arduino and esp8266 microcontrollers to [DSC PowerSeries](http://www.dsc.com/dsc-security-products/g/PowerSeries/4) security systems for integration with home automation, notifications on system events, and usage as a virtual keypad.  The included examples demonstrate monitoring armed/alarm/zone/fire/trouble states, integrating with Home Assistant and Apple HomeKit using MQTT, sending push notifications/email, and reading/decoding Keybus data.

For example, an Arduino Uno (with an ethernet module) or the inexpensive NodeMCU and Wemos D1 Mini modules ($3USD shipped) can be used with [Homebridge](https://github.com/nfarina/homebridge) for notifications and control of the security system through the iOS Home app and Siri:

![dscHomeKit](https://user-images.githubusercontent.com/12835671/39588413-5a99099a-4ec1-11e8-9a2e-e332fa2d6379.jpg)

<<<<<<< HEAD
## Status
This master branch is an earlier release supporting 1 partition up to 32 zones and will soon be replaced (after additional feedback and testing) by the develop branch supporting partitions 1-8 and zones 1-64 .  As the library methods have changed, I recommend using the develop branch for new sketches.
=======
## Features
* Tested DSC panels: PC1555MX, PC5015, PC1616, PC1832, PC1864
* Partitions: 1-8, zones: 1-64
* Virtual keypad: supports sending keys to the panel for partitions 1 and 2
* Data buffering: helps prevent missing Keybus data when the sketch is busy
* Non-blocking code: allows sketches to run as quickly as possible without using `delay` or `delayMicroseconds`.
>>>>>>> 1f9fff26

## Usage
Download the repo and extract to the Arduino library directory or [install through the Arduino IDE](https://www.arduino.cc/en/Guide/Libraries#toc4): `Sketch > Include Library > Add .ZIP Library`.  Alternatively, `git clone` the repo in the Arduino library directory to keep track of the latest changes - after the code has been tested across different panels, I'll flag the library to be added to the Arduino Library Manager for integrated updates.

## Examples
* KeybusReader: Decodes and prints data from the Keybus to a serial interface, including reading from serial for the virtual keypad.

  This is primarily to help decode the Keybus protocol - at this point, I've decoded a substantial portion of the commands seen in the [DSC IT-100 Developers Guide](http://cms.dsc.com/download.php?t=1&id=16238) (which also means that a very basic IT-100 emulator is possible).  The notable exceptions are the thermostat and wireless commands as I do not have these modules.

  See `src/dscKeybusPrintData.cpp` for all currently known Keybus protocol commands and messages.  Issues and pull requests with additions/corrections are welcome!

* Status: Processes and prints the security system status to a serial interface, including reading from serial for the virtual keypad.  This demonstrates how to determine if the security system status has changed, what has changed, and how to take action based on those changes.  Post an issue/pull request if you have a use for additional commands - for now, only a subset of all decoded commands are being tracked for status:
  * Armed away/stay/disarmed
  * Partition in alarm
  * Zones
  * Zones in alarm
  * Exit delay in progress
  * Entry delay in progress
  * Fire
  * Keypad fire/auxiliary/panic alarm
  * Panel AC power
  * Panel battery
  * Panel trouble

* Status-MQTT-Homebridge: Processes the security system status and allows for control using Apple HomeKit, including the iOS Home app and Siri.  This uses MQTT to interface with [Homebridge](https://github.com/nfarina/homebridge) and [homebridge-mqttthing](https://github.com/arachnetech/homebridge-mqttthing) for HomeKit integration and demonstrates using the armed and alarm states for the HomeKit securitySystem object, zone states for the contactSensor objects, and fire alarm states for the smokeSensor object.

  Note: homebridge-mqttthing seems to have a bug for the smokeSensor object, I've fixed the bug and forked the repo until upstream is patched:  [taligentx/homebridge-mqttthing](https://github.com/taligentx/homebridge-mqttthing)

* Status-MQTT-HomeAssistant: Processes the security system status and allows for control with [Home Assistant](https://www.home-assistant.io) via MQTT.  This uses the armed and alarm states for the HomeAssistant [Alarm Control Panel](https://www.home-assistant.io/components/alarm_control_panel.mqtt) component, as well as fire alarm and zone states for the [Binary Sensor](https://www.home-assistant.io/components/binary_sensor.mqtt) component.

* Status-Homey: Processes the security system status and allows for control using [Athom Homey](https://www.athom.com/en/) and the [Homeyduino](https://github.com/athombv/homey-arduino-library/) library, including armed, alarm, fire, and zone states.

* Status-Pushbullet (esp8266-only):  Processes the security system status and demonstrates how to send a push notification when the status has changed. This example sends notifications via [Pushbullet](https://www.pushbullet.com) and requires the esp8266 for SSL support.

* Status-Email (esp8266-only): Processes the security system status and demonstrates how to send an email when the status has changed. Email is sent using SMTPS (port 465) with SSL for encryption - this is necessary on the ESP8266 until STARTTLS can be supported.  For example, this will work with Gmail after changing the account settings to [allow less secure apps](https://support.google.com/accounts/answer/6010255).

## Wiring

```
DSC Aux(-) --- Arduino/esp8266 ground

                                   +--- dscClockPin (Arduino Uno: 2,3 / esp8266: D1,D2,D8)
DSC Yellow --- 15k ohm resistor ---|
                                   +--- 10k ohm resistor --- Ground

                                   +--- dscReadPin (Arduino Uno: 2-12 / esp8266: D1,D2,D8)
DSC Green ---- 15k ohm resistor ---|
                                   +--- 10k ohm resistor --- Ground

Virtual keypad (optional):
DSC Green ---- NPN collector --\
                                |-- NPN base --- 1k ohm resistor --- dscWritePin (Arduino Uno: 2-12 / esp8266: D1,D2,D8)
      Ground --- NPN emitter --/

Power (when disconnected from USB):
DSC Aux(+) ---+--- Arduino Vin pin
              |
              +--- 5v voltage regulator --- esp8266 development board 5v pin (NodeMCU, Wemos)
              |
              +--- 3.3v voltage regulator --- esp8266 bare module VCC pin (ESP-12, etc)
```

## Wiring Notes
* The DSC Keybus operates at ~12.6v, a pair of resistors per data line will bring this down to an appropriate voltage for both Arduino and esp8266.
* Arduino: connect the DSC Yellow (Clock) line to a [hardware interrupt pin](https://www.arduino.cc/reference/en/language/functions/external-interrupts/attachinterrupt/) - for the Uno, these are pins 2 and 3.  The DSC Green (Data) line can be connected to the remaining digital pins 2-12.
* esp8266: connect the DSC lines to GPIO pins that are normally low to avoid putting spurious data on the Keybus: D1 (GPIO5), D2 (GPIO4) and D8 (GPIO15).
* Virtual keypad uses an NPN transistor and a resistor to write to the Keybus.  Most small signal NPN transistors should be suitable, for example:
  * 2N3904
  * BC547, BC548, BC549
  * That random NPN at the bottom of your parts bin (my choice)

## Virtual keypad
This allows a sketch to send keys to the DSC panel to emulate the physical DSC keypads and enables full control of the panel from the sketch or other software.

Keys are sent to partition 1 by default and can be changed to a different partition (currently supports partitions 1 and 2).  The following keys can be sent to the panel - see the examples for usage:

* Keypad: `0-9 * #`
* Arm stay (requires access code if quick arm is disabled): `s`
* Arm away (requires access code if quick arm is disabled): `w`
* Arm with no entry delay (requires access code): `n`
* Fire alarm: `f`
* Auxiliary alarm: `a`
* Panic alarm: `p`
* Door chime: `c`
* Reset: `r`
* Exit: `x`
* Change partition: `/` + `partition number` or set `writePartition` to the partition number
  Examples:
  * Switch to partition 2 and send keys: `/2` + `1234`
  * Switch back to partition 1: `/1`
  * Set directly in sketch: `dsc.writePartition = 1`

## DSC Configuration
Panel options affecting this interface, configured by `*8 + installer code`:
* Swinger shutdown: PC1555MX/5015 section 370, PC1616/PC1832/PC1864 section 377.  By default, the panel will limit the number of alarm commands sent in a single armed cycle to 3 - for example, a zone alarm being triggered multiple times will stop reporting after 3 alerts.  This is to avoid sending alerts repeatedly to a monitoring station, and also affects this interface - this limit can be adjusted or disabled in this configuration section.

  This section also sets the delay in reporting AC power failure to 30 minutes by default and can be set to 000 for no delay.  

## Notes
* Memory usage can be reduced by lowering the number of partitions and zones specified in `src/dscKeybusInterface.h`.  By default, Arduino monitors up to 4 partitions/32 zones and esp8266 monitors up to 8 partitions/64 zones.
* Support for the esp32 and other platforms depends on adjusting the code to use their platform-specific timers.  In addition to hardware interrupts to capture the DSC clock, this library uses platform-specific timer interrupts to capture the DSC data line in a non-blocking way 250us after the clock changes (without using `delayMicroseconds()`).  This is necessary because the clock and data are asynchronous - I observed keypad data delayed up to 160us after the clock falls.

## References
[AVR Freaks - DSC Keybus Protocol](https://www.avrfreaks.net/forum/dsc-keybus-protocol): An excellent discussion on how data is sent on the Keybus.

[stagf15/DSC_Panel](https://github.com/stagf15/DSC_Panel): A library that nearly works for the PC1555MX but had timing and data errors.  Writing this library from scratch was primarily a programming exercise, otherwise it should be possible to patch the DSC_Panel library.

[dougkpowers/pc1550-interface](https://github.com/dougkpowers/pc1550-interface): An interface for the DSC Classic series.<|MERGE_RESOLUTION|>--- conflicted
+++ resolved
@@ -7,17 +7,12 @@
 
 ![dscHomeKit](https://user-images.githubusercontent.com/12835671/39588413-5a99099a-4ec1-11e8-9a2e-e332fa2d6379.jpg)
 
-<<<<<<< HEAD
-## Status
-This master branch is an earlier release supporting 1 partition up to 32 zones and will soon be replaced (after additional feedback and testing) by the develop branch supporting partitions 1-8 and zones 1-64 .  As the library methods have changed, I recommend using the develop branch for new sketches.
-=======
 ## Features
 * Tested DSC panels: PC1555MX, PC5015, PC1616, PC1832, PC1864
 * Partitions: 1-8, zones: 1-64
 * Virtual keypad: supports sending keys to the panel for partitions 1 and 2
 * Data buffering: helps prevent missing Keybus data when the sketch is busy
 * Non-blocking code: allows sketches to run as quickly as possible without using `delay` or `delayMicroseconds`.
->>>>>>> 1f9fff26
 
 ## Usage
 Download the repo and extract to the Arduino library directory or [install through the Arduino IDE](https://www.arduino.cc/en/Guide/Libraries#toc4): `Sketch > Include Library > Add .ZIP Library`.  Alternatively, `git clone` the repo in the Arduino library directory to keep track of the latest changes - after the code has been tested across different panels, I'll flag the library to be added to the Arduino Library Manager for integrated updates.
